# Adapted from https://github.com/guoyww/AnimateDiff/blob/main/animatediff/pipelines/pipeline_animation.py

import inspect
import math
import os
import shutil
from typing import Callable, List, Optional, Union
import subprocess
import torch.nn.functional as F

import numpy as np
import torch
import torchvision
from torchvision import transforms

from packaging import version

from diffusers.configuration_utils import FrozenDict
from diffusers.models import AutoencoderKL
from diffusers.pipelines import DiffusionPipeline
from diffusers.schedulers import (
    DDIMScheduler,
    DPMSolverMultistepScheduler,
    EulerAncestralDiscreteScheduler,
    EulerDiscreteScheduler,
    LMSDiscreteScheduler,
    PNDMScheduler,
)
from diffusers.utils import deprecate, logging

from einops import rearrange
import cv2

from ..models.unet import UNet3DConditionModel
from ..utils.util import read_video, read_audio, write_video, check_ffmpeg_installed
from ..utils.image_processor import ImageProcessor, load_fixed_mask
from ..utils.image_upscale import ImageUpscale
from ..whisper.audio2feature import Audio2Feature
import tqdm
import soundfile as sf

import tempfile

logger = logging.get_logger(__name__)  # pylint: disable=invalid-name


class LipsyncPipeline(DiffusionPipeline):
    _optional_components = []

    def __init__(
        self,
        vae: AutoencoderKL,
        audio_encoder: Audio2Feature,
        unet: UNet3DConditionModel,
        scheduler: Union[
            DDIMScheduler,
            PNDMScheduler,
            LMSDiscreteScheduler,
            EulerDiscreteScheduler,
            EulerAncestralDiscreteScheduler,
            DPMSolverMultistepScheduler,
        ],
    ):
        super().__init__()

        if hasattr(scheduler.config, "steps_offset") and scheduler.config.steps_offset != 1:
            deprecation_message = (
                f"The configuration file of this scheduler: {scheduler} is outdated. `steps_offset`"
                f" should be set to 1 instead of {scheduler.config.steps_offset}. Please make sure "
                "to update the config accordingly as leaving `steps_offset` might led to incorrect results"
                " in future versions. If you have downloaded this checkpoint from the Hugging Face Hub,"
                " it would be very nice if you could open a Pull request for the `scheduler/scheduler_config.json`"
                " file"
            )
            deprecate("steps_offset!=1", "1.0.0", deprecation_message, standard_warn=False)
            new_config = dict(scheduler.config)
            new_config["steps_offset"] = 1
            scheduler._internal_dict = FrozenDict(new_config)

        if hasattr(scheduler.config, "clip_sample") and scheduler.config.clip_sample is True:
            deprecation_message = (
                f"The configuration file of this scheduler: {scheduler} has not set the configuration `clip_sample`."
                " `clip_sample` should be set to False in the configuration file. Please make sure to update the"
                " config accordingly as not setting `clip_sample` in the config might lead to incorrect results in"
                " future versions. If you have downloaded this checkpoint from the Hugging Face Hub, it would be very"
                " nice if you could open a Pull request for the `scheduler/scheduler_config.json` file"
            )
            deprecate("clip_sample not set", "1.0.0", deprecation_message, standard_warn=False)
            new_config = dict(scheduler.config)
            new_config["clip_sample"] = False
            scheduler._internal_dict = FrozenDict(new_config)

        is_unet_version_less_0_9_0 = hasattr(unet.config, "_diffusers_version") and version.parse(
            version.parse(unet.config._diffusers_version).base_version
        ) < version.parse("0.9.0.dev0")
        is_unet_sample_size_less_64 = hasattr(unet.config, "sample_size") and unet.config.sample_size < 64
        if is_unet_version_less_0_9_0 and is_unet_sample_size_less_64:
            deprecation_message = (
                "The configuration file of the unet has set the default `sample_size` to smaller than"
                " 64 which seems highly unlikely. If your checkpoint is a fine-tuned version of any of the"
                " following: \n- CompVis/stable-diffusion-v1-4 \n- CompVis/stable-diffusion-v1-3 \n-"
                " CompVis/stable-diffusion-v1-2 \n- CompVis/stable-diffusion-v1-1 \n- runwayml/stable-diffusion-v1-5"
                " \n- runwayml/stable-diffusion-inpainting \n you should change 'sample_size' to 64 in the"
                " configuration file. Please make sure to update the config accordingly as leaving `sample_size=32`"
                " in the config might lead to incorrect results in future versions. If you have downloaded this"
                " checkpoint from the Hugging Face Hub, it would be very nice if you could open a Pull request for"
                " the `unet/config.json` file"
            )
            deprecate("sample_size<64", "1.0.0", deprecation_message, standard_warn=False)
            new_config = dict(unet.config)
            new_config["sample_size"] = 64
            unet._internal_dict = FrozenDict(new_config)

        self.register_modules(
            vae=vae,
            audio_encoder=audio_encoder,
            unet=unet,
            scheduler=scheduler,
        )

        self.vae_scale_factor = 2 ** (len(self.vae.config.block_out_channels) - 1)

        self.set_progress_bar_config(desc="Steps")

        self.image_upscaler = ImageUpscale()

    def enable_vae_slicing(self):
        self.vae.enable_slicing()

    def disable_vae_slicing(self):
        self.vae.disable_slicing()

    @property
    def _execution_device(self):
        if self.device != torch.device("meta") or not hasattr(self.unet, "_hf_hook"):
            return self.device
        for module in self.unet.modules():
            if (
                hasattr(module, "_hf_hook")
                and hasattr(module._hf_hook, "execution_device")
                and module._hf_hook.execution_device is not None
            ):
                return torch.device(module._hf_hook.execution_device)
        return self.device

    def decode_latents(self, latents):
        latents = latents / self.vae.config.scaling_factor + self.vae.config.shift_factor
        latents = rearrange(latents, "b c f h w -> (b f) c h w")
        decoded_latents = self.vae.decode(latents).sample
        return decoded_latents

    def prepare_extra_step_kwargs(self, generator, eta):
        # prepare extra kwargs for the scheduler step, since not all schedulers have the same signature
        # eta (η) is only used with the DDIMScheduler, it will be ignored for other schedulers.
        # eta corresponds to η in DDIM paper: https://arxiv.org/abs/2010.02502
        # and should be between [0, 1]

        accepts_eta = "eta" in set(inspect.signature(self.scheduler.step).parameters.keys())
        extra_step_kwargs = {}
        if accepts_eta:
            extra_step_kwargs["eta"] = eta

        # check if the scheduler accepts generator
        accepts_generator = "generator" in set(inspect.signature(self.scheduler.step).parameters.keys())
        if accepts_generator:
            extra_step_kwargs["generator"] = generator
        return extra_step_kwargs

    def check_inputs(self, height, width, callback_steps):
        assert height == width, "Height and width must be equal"

        if height % 8 != 0 or width % 8 != 0:
            raise ValueError(f"`height` and `width` have to be divisible by 8 but are {height} and {width}.")

        if (callback_steps is None) or (
            callback_steps is not None and (not isinstance(callback_steps, int) or callback_steps <= 0)
        ):
            raise ValueError(
                f"`callback_steps` has to be a positive integer but is {callback_steps} of type"
                f" {type(callback_steps)}."
            )

    def prepare_latents(self, num_frames, num_channels_latents, height, width, dtype, device, generator):
        shape = (
            1,
            num_channels_latents,
            1,
            height // self.vae_scale_factor,
            width // self.vae_scale_factor,
        )  # (b, c, f, h, w)
        rand_device = "cpu" if device.type == "mps" else device
        latents = torch.randn(shape, generator=generator, device=rand_device, dtype=dtype).to(device)
        latents = latents.repeat(1, 1, num_frames, 1, 1)

        # scale the initial noise by the standard deviation required by the scheduler
        latents = latents * self.scheduler.init_noise_sigma
        return latents

    def prepare_mask_latents(
        self, mask, masked_image, height, width, dtype, device, generator, do_classifier_free_guidance
    ):
        # resize the mask to latents shape as we concatenate the mask to the latents
        # we do that before converting to dtype to avoid breaking in case we're using cpu_offload
        # and half precision
        mask = torch.nn.functional.interpolate(
            mask, size=(height // self.vae_scale_factor, width // self.vae_scale_factor)
        )
        masked_image = masked_image.to(device=device, dtype=dtype)

        # encode the mask image into latents space so we can concatenate it to the latents
        masked_image_latents = self.vae.encode(masked_image).latent_dist.sample(generator=generator)
        masked_image_latents = (masked_image_latents - self.vae.config.shift_factor) * self.vae.config.scaling_factor

        # aligning device to prevent device errors when concating it with the latent model input
        masked_image_latents = masked_image_latents.to(device=device, dtype=dtype)
        mask = mask.to(device=device, dtype=dtype)

        # assume batch size = 1
        mask = rearrange(mask, "f c h w -> 1 c f h w")
        masked_image_latents = rearrange(masked_image_latents, "f c h w -> 1 c f h w")

        mask = torch.cat([mask] * 2) if do_classifier_free_guidance else mask
        masked_image_latents = (
            torch.cat([masked_image_latents] * 2) if do_classifier_free_guidance else masked_image_latents
        )
        return mask, masked_image_latents

    def prepare_image_latents(self, images, device, dtype, generator, do_classifier_free_guidance):
        images = images.to(device=device, dtype=dtype)
        image_latents = self.vae.encode(images).latent_dist.sample(generator=generator)
        image_latents = (image_latents - self.vae.config.shift_factor) * self.vae.config.scaling_factor
        image_latents = rearrange(image_latents, "f c h w -> 1 c f h w")
        image_latents = torch.cat([image_latents] * 2) if do_classifier_free_guidance else image_latents

        return image_latents

    def set_progress_bar_config(self, **kwargs):
        if not hasattr(self, "_progress_bar_config"):
            self._progress_bar_config = {}
        self._progress_bar_config.update(kwargs)

    @staticmethod
    def paste_surrounding_pixels_back(decoded_latents, pixel_values, masks, device, weight_dtype):
        # Paste the surrounding pixels back, because we only want to change the mouth region
        pixel_values = pixel_values.to(device=device, dtype=weight_dtype)
        masks = masks.to(device=device, dtype=weight_dtype)
        combined_pixel_values = decoded_latents * masks + pixel_values * (1 - masks)
        return combined_pixel_values

    @staticmethod
    def pixel_values_to_images(pixel_values: torch.Tensor):
        pixel_values = rearrange(pixel_values, "f c h w -> f h w c")
        pixel_values = (pixel_values / 2 + 0.5).clamp(0, 1)
        images = (pixel_values * 255).to(torch.uint8)
        images = images.cpu().numpy()
        return images

    def affine_transform_video(self, video_frames: np.ndarray):
        faces = []
        boxes = []
        affine_matrices = []
        face_detected_flags = []
        print(f"Affine transforming {len(video_frames)} faces...")
        for frame in tqdm.tqdm(video_frames):
            result = self.image_processor.affine_transform(frame)
            if len(result) == 4:
                face, box, affine_matrix, face_detected = result
            else:
                face, box, affine_matrix = result
                face_detected = face is not None

            if face_detected:
                faces.append(face)
                boxes.append(box)
                affine_matrices.append(affine_matrix)
                face_detected_flags.append(True)
            else:
                faces.append(None)
                boxes.append(None)
                affine_matrices.append(None)
                face_detected_flags.append(False)

        valid_faces = [f for f in faces if f is not None]
        if valid_faces:
            pass

        return faces, boxes, affine_matrices, face_detected_flags

    def restore_video(self, faces: Optional[torch.Tensor], video_frames: np.ndarray, boxes: list, affine_matrices: list, face_detected_flags: list) -> np.ndarray:
        """
        Restores faces in video frames using processed face tensors.

        Handles all original frames, using processed faces where available
        and original frames otherwise. Uses memmap for memory efficiency.
        Incorporates BICUBIC resizing and passes tensors directly to the restorer.
        """
        num_frames_to_process = len(video_frames) # Process all original frames

        if num_frames_to_process == 0:
            return np.array([], dtype=np.uint8)

        # Determine output shape and dtype from the first original frame
        # Ensure video_frames is not empty before accessing index 0
        if len(video_frames) > 0:
            output_dtype = video_frames[0].dtype
            output_shape = video_frames.shape
        else: # Handle edge case of empty video_frames input more robustly
             return np.array([], dtype=np.uint8)


        temp_fd, temp_path = tempfile.mkstemp(suffix='.mmap', prefix='video_restore_')
        os.close(temp_fd)

        output_memmap = None
        processed_frame_idx = 0 # Index for the 'faces' tensor
        index = -1 # Initialize index for potential use in error message outside loop

        try:
            output_memmap = np.memmap(temp_path, dtype=output_dtype, mode='w+', shape=output_shape)

            print(f"Restoring {num_frames_to_process} frames...")
            for index in tqdm.tqdm(range(num_frames_to_process)):
                if face_detected_flags[index]:
                    # Check if we have the necessary data for this flagged frame
                    # Note: Check faces is not None *and* check processed_frame_idx is within bounds
                    if faces is None or processed_frame_idx >= len(faces) or boxes[index] is None or affine_matrices[index] is None:
                        print(f"Warning: Face detected flag is True for frame {index}, but required data (face tensor/box/matrix) is missing or index mismatch. Using original frame.")
                        output_memmap[index] = video_frames[index]
                        # Do *not* increment processed_frame_idx if we didn't use a processed face
                        continue # Skip to next frame

                    # --- Start: Face processing logic from the second version ---
                    face_tensor = faces[processed_frame_idx]
                    x1, y1, x2, y2 = boxes[index]
                    # Use integer conversion robustly
                    h_face = int(round(y2 - y1))
                    w_face = int(round(x2 - x1))

                    # Ensure height and width are positive
                    if h_face <= 0 or w_face <= 0:
                         print(f"Warning: Invalid bounding box dimensions ({w_face}x{h_face}) for frame {index}. Using original frame.")
                         output_memmap[index] = video_frames[index]
                         processed_frame_idx += 1 # Increment index as we consumed the face tensor, even if we couldn't use it
                         continue


                    # Resize using BICUBIC interpolation (from the second version)
                    # Ensure face_tensor is in C, H, W format if needed by resize
                    face_tensor_resized = torchvision.transforms.functional.resize(
                        face_tensor,
                        size=(h_face, w_face),
                        interpolation=transforms.InterpolationMode.BICUBIC,
                        antialias=True
                    )

                    current_video_frame = video_frames[index]

                    # Restore the face into the original frame
                    # Pass the resized *tensor* directly (from the second version)
                    # Ensure self.image_processor.restorer.restore_img can handle tensors
                    out_frame = self.image_processor.restorer.restore_img(
                        current_video_frame, face_tensor_resized, affine_matrices[index]
                    )
                    # --- End: Face processing logic from the second version ---

                    output_memmap[index] = out_frame
                    processed_frame_idx += 1 # Move to the next processed face

                else:
                    # No face detected flag, use the original frame directly
                    output_memmap[index] = video_frames[index]

            # --- Cleanup logic from the first version ---
            output_memmap.flush()
            # Copy data from memmap to an in-memory array before returning
            final_ram_array = np.array(output_memmap)
            return final_ram_array

        except Exception as e:
            # Include index in error for better debugging
            print(f"Error during video restoration at frame index {index}: {e}")
            # It might be useful to log the traceback too:
            # import traceback
            # print(traceback.format_exc())
            raise e # Re-raise the exception after logging
        finally:
            # Ensure memmap is closed and file is deleted even if errors occur
            if output_memmap is not None:
                # Check if the underlying mmap object exists and close it
                if hasattr(output_memmap, '_mmap') and output_memmap._mmap is not None:
                    try:
                        output_memmap._mmap.close()
                    except Exception as close_err:
                         print(f"Warning: Exception while closing memmap file handle: {close_err}")
                # Explicitly delete the reference to potentially trigger GC and release file lock sooner
                del output_memmap

            # Ensure the temporary file is removed
            if os.path.exists(temp_path):
                try:
                    os.remove(temp_path)
                except OSError as e:
                     print(f"Error removing temporary file {temp_path}: {e}") # Log error

    def loop_video(self, whisper_chunks: list, video_frames: np.ndarray):
        # If the audio is longer than the video, we need to loop the video
        if len(whisper_chunks) > len(video_frames):
            # Pass the flags list as well
            faces, boxes, affine_matrices, face_detected_flags = self.affine_transform_video(video_frames)
            num_loops = math.ceil(len(whisper_chunks) / len(video_frames))
            loop_video_frames = []
            loop_faces = []
            loop_boxes = []
            loop_affine_matrices = []
            loop_face_detected_flags = [] # Initialize list for flags
            for i in range(num_loops):
                if i % 2 == 0:
                    loop_video_frames.append(video_frames)
                    loop_faces += faces # Use extend for lists
                    loop_boxes += boxes
                    loop_affine_matrices += affine_matrices
                    loop_face_detected_flags += face_detected_flags # Add flags
                else:
                    loop_video_frames.append(video_frames[::-1])
                    # Reverse lists correctly, handle potential None
                    loop_faces += faces[::-1]
                    loop_boxes += boxes[::-1]
                    loop_affine_matrices += affine_matrices[::-1]
                    loop_face_detected_flags += face_detected_flags[::-1] # Add reversed flags

            video_frames = np.concatenate(loop_video_frames, axis=0)[: len(whisper_chunks)]
            # Slice the lists
            faces = loop_faces[: len(whisper_chunks)]
            boxes = loop_boxes[: len(whisper_chunks)]
            affine_matrices = loop_affine_matrices[: len(whisper_chunks)]
            face_detected_flags = loop_face_detected_flags[: len(whisper_chunks)] # Slice flags
        else:
            video_frames = video_frames[: len(whisper_chunks)]
            # Get flags here too
            faces, boxes, affine_matrices, face_detected_flags = self.affine_transform_video(video_frames)

        # Return the flags list
        return video_frames, faces, boxes, affine_matrices, face_detected_flags

    @torch.no_grad()
    def __call__(
        self,
        video_path: str,
        audio_path: str,
        video_out_path: str,
        num_frames: int = 16,
        video_fps: int = 25,
        audio_sample_rate: int = 16000,
        height: Optional[int] = None,
        width: Optional[int] = None,
        num_inference_steps: int = 20,
        guidance_scale: float = 1.5,
        weight_dtype: Optional[torch.dtype] = torch.float16,
        eta: float = 0.0,
        mask_image_path: str = "latentsync/utils/mask.png",
<<<<<<< HEAD
        enable_upscale: Optional[bool] = True,
        sharpness_factor: Optional[float] = 1,
=======
        temp_dir: str = "temp",
>>>>>>> f5040cf3
        generator: Optional[Union[torch.Generator, List[torch.Generator]]] = None,
        callback: Optional[Callable[[int, int, torch.FloatTensor], None]] = None,
        callback_steps: Optional[int] = 1,
        **kwargs,
    ):
        is_train = self.unet.training
        self.unet.eval()

        check_ffmpeg_installed()

        # 0. Define call parameters
        device = self._execution_device
        mask_image = load_fixed_mask(height, mask_image_path)
        self.image_processor = ImageProcessor(height, device="cuda", mask_image=mask_image)
        self.set_progress_bar_config(desc=f"Sample frames: {num_frames}")

        # 1. Default height and width to unet
        height = height or self.unet.config.sample_size * self.vae_scale_factor
        width = width or self.unet.config.sample_size * self.vae_scale_factor

        # 2. Check inputs
        self.check_inputs(height, width, callback_steps)

        # here `guidance_scale` is defined analog to the guidance weight `w` of equation (2)
        # of the Imagen paper: https://arxiv.org/pdf/2205.11487.pdf . `guidance_scale = 1`
        # corresponds to doing no classifier free guidance.
        do_classifier_free_guidance = guidance_scale > 1.0

        # 3. set timesteps
        self.scheduler.set_timesteps(num_inference_steps, device=device)
        timesteps = self.scheduler.timesteps

        # 4. Prepare extra step kwargs.
        extra_step_kwargs = self.prepare_extra_step_kwargs(generator, eta)

        whisper_feature = self.audio_encoder.audio2feat(audio_path)
        whisper_chunks = self.audio_encoder.feature2chunks(feature_array=whisper_feature, fps=video_fps)

        audio_samples = read_audio(audio_path)
        video_frames = read_video(video_path, use_decord=False)

        video_frames, faces, boxes, affine_matrices, face_detected_flags = self.loop_video(whisper_chunks, video_frames)

        synced_video_frames = []

        num_channels_latents = self.vae.config.latent_channels

        # Prepare latent variables
        all_latents = self.prepare_latents(
            len(whisper_chunks),
            num_channels_latents,
            height,
            width,
            weight_dtype,
            device,
            generator,
        )

        num_inferences = math.ceil(len(whisper_chunks) / num_frames)
        for i in tqdm.tqdm(range(num_inferences), desc="Doing inference..."):
            if self.unet.add_audio_layer:
                audio_embeds = torch.stack(whisper_chunks[i * num_frames : (i + 1) * num_frames])
                audio_embeds = audio_embeds.to(device, dtype=weight_dtype)
                
                # Get current chunk of faces and flags
                current_chunk_faces = faces[i * num_frames : (i + 1) * num_frames]
                current_chunk_flags = face_detected_flags[i * num_frames : (i + 1) * num_frames]
                
                # Filter for valid faces in the chunk
                valid_faces_in_chunk = [face for face, flag in zip(current_chunk_faces, current_chunk_flags) if flag]
                
                # If we have valid faces, ensure audio features match their count
                if valid_faces_in_chunk:
                    if len(valid_faces_in_chunk) != audio_embeds.shape[0]:
                        # audio_embeds shape: (frames, seq_len, features)
                        # permute to (seq_len, features, frames) to interpolate over frames.
                        audio_embeds_permuted = audio_embeds.permute(1, 2, 0)
                        audio_embeds_interpolated = F.interpolate(
                            audio_embeds_permuted,
                            size=len(valid_faces_in_chunk),
                            mode="linear",
                            align_corners=False,
                        )
                        # permute back to (frames, seq_len, features)
                        audio_embeds = audio_embeds_interpolated.permute(2, 0, 1)

                if do_classifier_free_guidance:
                    null_audio_embeds = torch.zeros_like(audio_embeds)
                    audio_embeds = torch.cat([null_audio_embeds, audio_embeds])
            else:
                audio_embeds = None

            # Get current chunk of faces and flags
            current_chunk_faces = faces[i * num_frames : (i + 1) * num_frames]
            current_chunk_flags = face_detected_flags[i * num_frames : (i + 1) * num_frames]

            # Filter for valid faces in the chunk
            valid_faces_in_chunk = [face for face, flag in zip(current_chunk_faces, current_chunk_flags) if flag]

            # If no faces detected in this chunk, skip processing and add placeholder
            if not valid_faces_in_chunk:
                synced_video_frames.append(None) # Placeholder for restore_video
                continue # Skip to the next chunk

            # Stack valid faces into a tensor
            inference_faces_tensor = torch.stack(valid_faces_in_chunk)

            # Get the main latents for the full chunk size
            latents = all_latents[:, :, i * num_frames : (i + 1) * num_frames]

            # Prepare masks and images using the *tensor* of valid faces
            ref_pixel_values, masked_pixel_values, masks = self.image_processor.prepare_masks_and_masked_images(
                inference_faces_tensor, affine_transform=False # Pass the tensor
            )

            # 7. Prepare mask latent variables - these will correspond to valid faces only
            mask_latents, masked_image_latents = self.prepare_mask_latents(
                masks, # Should have shape matching valid faces
                masked_pixel_values, # Should have shape matching valid faces
                height,
                width,
                weight_dtype,
                device,
                generator,
                do_classifier_free_guidance,
            )

            # 8. Prepare image latents - these will correspond to valid faces only
            ref_latents = self.prepare_image_latents(
                ref_pixel_values, # Should have shape matching valid faces
                device,
                weight_dtype,
                generator,
                do_classifier_free_guidance,
            )

            # Select latents corresponding to valid frames ONLY for denoising input
            # We need the indices of valid frames within the chunk
            valid_indices_in_chunk = [idx for idx, flag in enumerate(current_chunk_flags) if flag]
            # Ensure latents match the number of valid faces for concatenation
            valid_latents = latents[:, :, valid_indices_in_chunk, :, :] # Select frames

            # 9. Denoising loop - operates on latents corresponding to valid frames
            num_warmup_steps = len(timesteps) - num_inference_steps * self.scheduler.order
            with self.progress_bar(total=num_inference_steps) as progress_bar:
                for j, t in enumerate(timesteps):
                    # expand the latents if we are doing classifier free guidance
                    # Use valid_latents here
                    unet_input = torch.cat([valid_latents] * 2) if do_classifier_free_guidance else valid_latents

                    unet_input = self.scheduler.scale_model_input(unet_input, t)

                    # concat latents, mask, masked_image_latents in the channel dimension
<<<<<<< HEAD
                    # Use valid_latents' shape to ensure consistency if guidance is off
                    current_batch_size = valid_latents.shape[0] 
                    mask_latents_input = mask_latents[:current_batch_size]
                    masked_image_latents_input = masked_image_latents[:current_batch_size]
                    ref_latents_input = ref_latents[:current_batch_size]
                    
                    # If guidance is on, double the conditioning inputs as well
                    if do_classifier_free_guidance:
                        mask_latents_input = torch.cat([mask_latents_input] * 2)
                        masked_image_latents_input = torch.cat([masked_image_latents_input] * 2)
                        ref_latents_input = torch.cat([ref_latents_input] * 2)

                    unet_input = torch.cat(
                        [unet_input, mask_latents_input, masked_image_latents_input, ref_latents_input], dim=1
                    )
=======
                    unet_input = torch.cat([unet_input, mask_latents, masked_image_latents, ref_latents], dim=1)
>>>>>>> f5040cf3

                    # predict the noise residual
                    noise_pred = self.unet(unet_input, t, encoder_hidden_states=audio_embeds).sample

                    # perform guidance
                    if do_classifier_free_guidance:
                        noise_pred_uncond, noise_pred_audio = noise_pred.chunk(2)
                        noise_pred = noise_pred_uncond + guidance_scale * (noise_pred_audio - noise_pred_uncond)

                    # compute the previous noisy sample x_t -> x_t-1
                    # Update valid_latents
                    valid_latents = self.scheduler.step(noise_pred, t, valid_latents, **extra_step_kwargs).prev_sample

                    # call the callback, if provided
                    if j == len(timesteps) - 1 or ((j + 1) > num_warmup_steps and (j + 1) % self.scheduler.order == 0):
                        progress_bar.update()
                        if callback is not None and j % callback_steps == 0:
                            callback(j, t, valid_latents) # Pass valid_latents to callback

            # Recover the pixel values for the processed frames
            # Use valid_latents which contains the final denoised latents for valid frames
            decoded_latents = self.decode_latents(valid_latents)
            if enable_upscale:
                decoded_latents = self.image_upscaler.enhance_and_upscale(decoded_latents, sharpness_factor)
            # Paste back using masks derived from valid faces
            decoded_latents = self.paste_surrounding_pixels_back(
                decoded_latents, ref_pixel_values, 1 - masks, device, weight_dtype
            )
            # Append the result for this chunk (contains only processed frames)
            synced_video_frames.append(decoded_latents)

        # Filter out None placeholders before concatenating for restore_video
        valid_synced_frames = [f for f in synced_video_frames if f is not None]

        if not valid_synced_frames:
            print("Warning: No faces were detected or processed in any frame.")
            # If no frames were processed at all, return the original video unchanged (or handle as error)
            # Need to decide the desired behavior here. Returning original seems reasonable.
            # However, restore_video expects a tensor or None. Let's pass None.
            concatenated_frames = None
        else:
            # Concatenate results from chunks that had valid faces
            concatenated_frames = torch.cat(valid_synced_frames)

        # Pass potentially None concatenated_frames if no valid frames were processed across all chunks
        synced_video_frames = self.restore_video(concatenated_frames, video_frames, boxes, affine_matrices, face_detected_flags)

        audio_samples_remain_length = int(synced_video_frames.shape[0] / video_fps * audio_sample_rate)
        audio_samples = audio_samples[:audio_samples_remain_length].cpu().numpy()

        if is_train:
            self.unet.train()

        if os.path.exists(temp_dir):
            shutil.rmtree(temp_dir)
        os.makedirs(temp_dir, exist_ok=True)

        write_video(os.path.join(temp_dir, "video.mp4"), synced_video_frames, fps=video_fps)

        sf.write(os.path.join(temp_dir, "audio.wav"), audio_samples, audio_sample_rate)

        command = f"ffmpeg -y -loglevel error -nostdin -i \"{os.path.join(temp_dir, 'video.mp4')}\" -i \"{os.path.join(temp_dir, 'audio.wav')}\" -c:v libx264 -crf 18 -c:a aac -q:v 0 -q:a 0 \"{video_out_path}\""
        subprocess.run(command, shell=True)<|MERGE_RESOLUTION|>--- conflicted
+++ resolved
@@ -458,12 +458,9 @@
         weight_dtype: Optional[torch.dtype] = torch.float16,
         eta: float = 0.0,
         mask_image_path: str = "latentsync/utils/mask.png",
-<<<<<<< HEAD
         enable_upscale: Optional[bool] = True,
         sharpness_factor: Optional[float] = 1,
-=======
         temp_dir: str = "temp",
->>>>>>> f5040cf3
         generator: Optional[Union[torch.Generator, List[torch.Generator]]] = None,
         callback: Optional[Callable[[int, int, torch.FloatTensor], None]] = None,
         callback_steps: Optional[int] = 1,
@@ -617,7 +614,6 @@
                     unet_input = self.scheduler.scale_model_input(unet_input, t)
 
                     # concat latents, mask, masked_image_latents in the channel dimension
-<<<<<<< HEAD
                     # Use valid_latents' shape to ensure consistency if guidance is off
                     current_batch_size = valid_latents.shape[0] 
                     mask_latents_input = mask_latents[:current_batch_size]
@@ -633,9 +629,6 @@
                     unet_input = torch.cat(
                         [unet_input, mask_latents_input, masked_image_latents_input, ref_latents_input], dim=1
                     )
-=======
-                    unet_input = torch.cat([unet_input, mask_latents, masked_image_latents, ref_latents], dim=1)
->>>>>>> f5040cf3
 
                     # predict the noise residual
                     noise_pred = self.unet(unet_input, t, encoder_hidden_states=audio_embeds).sample
