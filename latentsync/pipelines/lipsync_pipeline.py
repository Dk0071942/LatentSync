# Adapted from https://github.com/guoyww/AnimateDiff/blob/main/animatediff/pipelines/pipeline_animation.py

import inspect
import math
import os
import shutil
from typing import Callable, List, Optional, Union
import subprocess

import numpy as np
import torch
import torchvision

from packaging import version

from diffusers.configuration_utils import FrozenDict
from diffusers.models import AutoencoderKL
from diffusers.pipelines import DiffusionPipeline
from diffusers.schedulers import (
    DDIMScheduler,
    DPMSolverMultistepScheduler,
    EulerAncestralDiscreteScheduler,
    EulerDiscreteScheduler,
    LMSDiscreteScheduler,
    PNDMScheduler,
)
from diffusers.utils import deprecate, logging

from einops import rearrange
import cv2

from ..models.unet import UNet3DConditionModel
from ..utils.util import read_video, read_audio, write_video, check_ffmpeg_installed
from ..utils.image_processor import ImageProcessor, load_fixed_mask
from ..utils.image_upscale import ImageUpscale
from ..whisper.audio2feature import Audio2Feature
import tqdm
import soundfile as sf

import tempfile

logger = logging.get_logger(__name__)  # pylint: disable=invalid-name


class LipsyncPipeline(DiffusionPipeline):
    _optional_components = []

    def __init__(
        self,
        vae: AutoencoderKL,
        audio_encoder: Audio2Feature,
        unet: UNet3DConditionModel,
        scheduler: Union[
            DDIMScheduler,
            PNDMScheduler,
            LMSDiscreteScheduler,
            EulerDiscreteScheduler,
            EulerAncestralDiscreteScheduler,
            DPMSolverMultistepScheduler,
        ],
    ):
        super().__init__()

        if hasattr(scheduler.config, "steps_offset") and scheduler.config.steps_offset != 1:
            deprecation_message = (
                f"The configuration file of this scheduler: {scheduler} is outdated. `steps_offset`"
                f" should be set to 1 instead of {scheduler.config.steps_offset}. Please make sure "
                "to update the config accordingly as leaving `steps_offset` might led to incorrect results"
                " in future versions. If you have downloaded this checkpoint from the Hugging Face Hub,"
                " it would be very nice if you could open a Pull request for the `scheduler/scheduler_config.json`"
                " file"
            )
            deprecate("steps_offset!=1", "1.0.0", deprecation_message, standard_warn=False)
            new_config = dict(scheduler.config)
            new_config["steps_offset"] = 1
            scheduler._internal_dict = FrozenDict(new_config)

        if hasattr(scheduler.config, "clip_sample") and scheduler.config.clip_sample is True:
            deprecation_message = (
                f"The configuration file of this scheduler: {scheduler} has not set the configuration `clip_sample`."
                " `clip_sample` should be set to False in the configuration file. Please make sure to update the"
                " config accordingly as not setting `clip_sample` in the config might lead to incorrect results in"
                " future versions. If you have downloaded this checkpoint from the Hugging Face Hub, it would be very"
                " nice if you could open a Pull request for the `scheduler/scheduler_config.json` file"
            )
            deprecate("clip_sample not set", "1.0.0", deprecation_message, standard_warn=False)
            new_config = dict(scheduler.config)
            new_config["clip_sample"] = False
            scheduler._internal_dict = FrozenDict(new_config)

        is_unet_version_less_0_9_0 = hasattr(unet.config, "_diffusers_version") and version.parse(
            version.parse(unet.config._diffusers_version).base_version
        ) < version.parse("0.9.0.dev0")
        is_unet_sample_size_less_64 = (
            hasattr(unet.config, "sample_size") and unet.config.sample_size < 64
        )
        if is_unet_version_less_0_9_0 and is_unet_sample_size_less_64:
            deprecation_message = (
                "The configuration file of the unet has set the default `sample_size` to smaller than"
                " 64 which seems highly unlikely. If your checkpoint is a fine-tuned version of any of the"
                " following: \n- CompVis/stable-diffusion-v1-4 \n- CompVis/stable-diffusion-v1-3 \n-"
                " CompVis/stable-diffusion-v1-2 \n- CompVis/stable-diffusion-v1-1 \n- runwayml/stable-diffusion-v1-5"
                " \n- runwayml/stable-diffusion-inpainting \n you should change 'sample_size' to 64 in the"
                " configuration file. Please make sure to update the config accordingly as leaving `sample_size=32`"
                " in the config might lead to incorrect results in future versions. If you have downloaded this"
                " checkpoint from the Hugging Face Hub, it would be very nice if you could open a Pull request for"
                " the `unet/config.json` file"
            )
            deprecate("sample_size<64", "1.0.0", deprecation_message, standard_warn=False)
            new_config = dict(unet.config)
            new_config["sample_size"] = 64
            unet._internal_dict = FrozenDict(new_config)

        self.register_modules(
            vae=vae,
            audio_encoder=audio_encoder,
            unet=unet,
            scheduler=scheduler,
        )

        self.vae_scale_factor = 2 ** (len(self.vae.config.block_out_channels) - 1)

        self.set_progress_bar_config(desc="Steps")

        self.image_upscaler = ImageUpscale()

    def enable_vae_slicing(self):
        self.vae.enable_slicing()

    def disable_vae_slicing(self):
        self.vae.disable_slicing()

    @property
    def _execution_device(self):
        if self.device != torch.device("meta") or not hasattr(self.unet, "_hf_hook"):
            return self.device
        for module in self.unet.modules():
            if (
                hasattr(module, "_hf_hook")
                and hasattr(module._hf_hook, "execution_device")
                and module._hf_hook.execution_device is not None
            ):
                return torch.device(module._hf_hook.execution_device)
        return self.device

    def decode_latents(self, latents):
        latents = latents / self.vae.config.scaling_factor + self.vae.config.shift_factor
        latents = rearrange(latents, "b c f h w -> (b f) c h w")
        decoded_latents = self.vae.decode(latents).sample
        return decoded_latents

    def prepare_extra_step_kwargs(self, generator, eta):
        # prepare extra kwargs for the scheduler step, since not all schedulers have the same signature
        # eta (η) is only used with the DDIMScheduler, it will be ignored for other schedulers.
        # eta corresponds to η in DDIM paper: https://arxiv.org/abs/2010.02502
        # and should be between [0, 1]

        accepts_eta = "eta" in set(inspect.signature(self.scheduler.step).parameters.keys())
        extra_step_kwargs = {}
        if accepts_eta:
            extra_step_kwargs["eta"] = eta

        # check if the scheduler accepts generator
        accepts_generator = "generator" in set(inspect.signature(self.scheduler.step).parameters.keys())
        if accepts_generator:
            extra_step_kwargs["generator"] = generator
        return extra_step_kwargs

    def check_inputs(self, height, width, callback_steps):
        assert height == width, "Height and width must be equal"

        if height % 8 != 0 or width % 8 != 0:
            raise ValueError(f"`height` and `width` have to be divisible by 8 but are {height} and {width}.")

        if (callback_steps is None) or (
            callback_steps is not None and (not isinstance(callback_steps, int) or callback_steps <= 0)
        ):
            raise ValueError(
                f"`callback_steps` has to be a positive integer but is {callback_steps} of type"
                f" {type(callback_steps)}."
            )

    def prepare_latents(self, batch_size, num_frames, num_channels_latents, height, width, dtype, device, generator):
        shape = (
            batch_size,
            num_channels_latents,
            1,
            height // self.vae_scale_factor,
            width // self.vae_scale_factor,
        )
        rand_device = "cpu" if device.type == "mps" else device
        latents = torch.randn(shape, generator=generator, device=rand_device, dtype=dtype).to(device)
        latents = latents.repeat(1, 1, num_frames, 1, 1)

        # scale the initial noise by the standard deviation required by the scheduler
        latents = latents * self.scheduler.init_noise_sigma
        return latents

    def prepare_mask_latents(
        self, mask, masked_image, height, width, dtype, device, generator, do_classifier_free_guidance
    ):
        # resize the mask to latents shape as we concatenate the mask to the latents
        # we do that before converting to dtype to avoid breaking in case we're using cpu_offload
        # and half precision
        mask = torch.nn.functional.interpolate(
            mask, size=(height // self.vae_scale_factor, width // self.vae_scale_factor)
        )
        masked_image = masked_image.to(device=device, dtype=dtype)

        # encode the mask image into latents space so we can concatenate it to the latents
        masked_image_latents = self.vae.encode(masked_image).latent_dist.sample(generator=generator)
        masked_image_latents = (masked_image_latents - self.vae.config.shift_factor) * self.vae.config.scaling_factor

        # aligning device to prevent device errors when concating it with the latent model input
        masked_image_latents = masked_image_latents.to(device=device, dtype=dtype)
        mask = mask.to(device=device, dtype=dtype)

        # assume batch size = 1
        mask = rearrange(mask, "f c h w -> 1 c f h w")
        masked_image_latents = rearrange(masked_image_latents, "f c h w -> 1 c f h w")

        mask = torch.cat([mask] * 2) if do_classifier_free_guidance else mask
        masked_image_latents = (
            torch.cat([masked_image_latents] * 2) if do_classifier_free_guidance else masked_image_latents
        )
        return mask, masked_image_latents

    def prepare_image_latents(self, images, device, dtype, generator, do_classifier_free_guidance):
        images = images.to(device=device, dtype=dtype)
        image_latents = self.vae.encode(images).latent_dist.sample(generator=generator)
        image_latents = (image_latents - self.vae.config.shift_factor) * self.vae.config.scaling_factor
        image_latents = rearrange(image_latents, "f c h w -> 1 c f h w")
        image_latents = torch.cat([image_latents] * 2) if do_classifier_free_guidance else image_latents

        return image_latents

    def set_progress_bar_config(self, **kwargs):
        if not hasattr(self, "_progress_bar_config"):
            self._progress_bar_config = {}
        self._progress_bar_config.update(kwargs)

    @staticmethod
    def paste_surrounding_pixels_back(decoded_latents, pixel_values, masks, device, weight_dtype):
        # Paste the surrounding pixels back, because we only want to change the mouth region
        pixel_values = pixel_values.to(device=device, dtype=weight_dtype)
        masks = masks.to(device=device, dtype=weight_dtype)
        combined_pixel_values = decoded_latents * masks + pixel_values * (1 - masks)
        return combined_pixel_values

    @staticmethod
    def pixel_values_to_images(pixel_values: torch.Tensor):
        pixel_values = rearrange(pixel_values, "f c h w -> f h w c")
        pixel_values = (pixel_values / 2 + 0.5).clamp(0, 1)
        images = (pixel_values * 255).to(torch.uint8)
        images = images.cpu().numpy()
        return images

    def affine_transform_video(self, video_frames: np.ndarray):
        faces = []
        boxes = []
        affine_matrices = []
        face_detected_flags = []
        print(f"Affine transforming {len(video_frames)} faces...")
        for frame in tqdm.tqdm(video_frames):
            result = self.image_processor.affine_transform(frame)
            if len(result) == 4:
                face, box, affine_matrix, face_detected = result
            else:
                face, box, affine_matrix = result
                face_detected = face is not None

            if face_detected:
                faces.append(face)
                boxes.append(box)
                affine_matrices.append(affine_matrix)
                face_detected_flags.append(True)
            else:
                faces.append(None)
                boxes.append(None)
                affine_matrices.append(None)
                face_detected_flags.append(False)

        valid_faces = [f for f in faces if f is not None]
        if valid_faces:
            pass

        return faces, boxes, affine_matrices, face_detected_flags

    def restore_video(self, faces: Optional[torch.Tensor], video_frames: np.ndarray, boxes: list, affine_matrices: list, face_detected_flags: list) -> np.ndarray:
        num_frames_to_process = len(video_frames) # Process all original frames

        if num_frames_to_process == 0:
            return np.array([], dtype=np.uint8)

        # Determine output shape and dtype from the first original frame
        output_dtype = video_frames[0].dtype
        output_shape = video_frames.shape

        temp_fd, temp_path = tempfile.mkstemp(suffix='.mmap', prefix='video_restore_')
        os.close(temp_fd)

        output_memmap = None
        processed_frame_idx = 0 # Index for the 'faces' tensor
        try:
            output_memmap = np.memmap(temp_path, dtype=output_dtype, mode='w+', shape=output_shape)

            print(f"Restoring {num_frames_to_process} frames...")
            for index in tqdm.tqdm(range(num_frames_to_process)):
                if face_detected_flags[index]:
                    # Ensure we have processed faces data and corresponding box/matrix
                    if faces is None or processed_frame_idx >= len(faces) or boxes[index] is None or affine_matrices[index] is None:
                         print(f"Warning: Face detected flag is True for frame {index}, but required data is missing. Using original frame.")
                         output_memmap[index] = video_frames[index]
                         # Do not increment processed_frame_idx if we didn't use a processed face
                         continue # Skip to next frame

                    face_tensor = faces[processed_frame_idx]
                    x1, y1, x2, y2 = boxes[index]
                    h_face = int(y2 - y1)
                    w_face = int(x2 - x1)

                    # Resize the processed face tensor to the original detected box size
                    face_tensor_resized = torchvision.transforms.functional.resize(face_tensor, size=(h_face, w_face), antialias=True)
                    face_tensor_resized = rearrange(face_tensor_resized, "c h w -> h w c")
                    face_tensor_resized = (face_tensor_resized / 2 + 0.5).clamp(0, 1)
                    face_np = (face_tensor_resized * 255).to(torch.uint8).cpu().numpy()

                    current_video_frame = video_frames[index]

                    # Restore the face into the original frame
                    out_frame = self.image_processor.restorer.restore_img(
                        current_video_frame, face_np, affine_matrices[index]
                    )
                    output_memmap[index] = out_frame
                    processed_frame_idx += 1 # Move to the next processed face
                else:
                    # No face detected, use the original frame directly
                    output_memmap[index] = video_frames[index]

            output_memmap.flush()
            final_ram_array = np.array(output_memmap)
            return final_ram_array

        except Exception as e:
            # Include index in error for better debugging
            print(f"Error during video restoration at frame index {index}: {e}")
            raise e
        finally:
            if output_memmap is not None:
                if hasattr(output_memmap, '_mmap'):
                    try:
                        output_memmap._mmap.close()
                    except Exception:
                        pass
                del output_memmap

            if os.path.exists(temp_path):
                try:
                    os.remove(temp_path)
                except OSError as e:
                     print(f"Error removing temporary file {temp_path}: {e}") # Log error

    def loop_video(self, whisper_chunks: list, video_frames: np.ndarray):
        # If the audio is longer than the video, we need to loop the video
        if len(whisper_chunks) > len(video_frames):
            # Pass the flags list as well
            faces, boxes, affine_matrices, face_detected_flags = self.affine_transform_video(video_frames)
            num_loops = math.ceil(len(whisper_chunks) / len(video_frames))
            loop_video_frames = []
            loop_faces = []
            loop_boxes = []
            loop_affine_matrices = []
            loop_face_detected_flags = [] # Initialize list for flags
            for i in range(num_loops):
                if i % 2 == 0:
                    loop_video_frames.append(video_frames)
                    loop_faces += faces # Use extend for lists
                    loop_boxes += boxes
                    loop_affine_matrices += affine_matrices
                    loop_face_detected_flags += face_detected_flags # Add flags
                else:
                    loop_video_frames.append(video_frames[::-1])
                    # Reverse lists correctly, handle potential None
                    loop_faces += faces[::-1]
                    loop_boxes += boxes[::-1]
                    loop_affine_matrices += affine_matrices[::-1]
                    loop_face_detected_flags += face_detected_flags[::-1] # Add reversed flags

            video_frames = np.concatenate(loop_video_frames, axis=0)[: len(whisper_chunks)]
            # Slice the lists
            faces = loop_faces[: len(whisper_chunks)]
            boxes = loop_boxes[: len(whisper_chunks)]
            affine_matrices = loop_affine_matrices[: len(whisper_chunks)]
            face_detected_flags = loop_face_detected_flags[: len(whisper_chunks)] # Slice flags
        else:
            video_frames = video_frames[: len(whisper_chunks)]
            # Get flags here too
            faces, boxes, affine_matrices, face_detected_flags = self.affine_transform_video(video_frames)

        # Return the flags list
        return video_frames, faces, boxes, affine_matrices, face_detected_flags

    @torch.no_grad()
    def __call__(
        self,
        video_path: str,
        audio_path: str,
        video_out_path: str,
        video_mask_path: str = None,
        num_frames: int = 16,
        video_fps: int = 25,
        audio_sample_rate: int = 16000,
        height: Optional[int] = None,
        width: Optional[int] = None,
        num_inference_steps: int = 20,
        guidance_scale: float = 1.5,
        weight_dtype: Optional[torch.dtype] = torch.float16,
        eta: float = 0.0,
        mask_image_path: str = "latentsync/utils/mask.png",
        enable_upscale: Optional[bool] = True,
        sharpness_factor: Optional[float] = 1,
        generator: Optional[Union[torch.Generator, List[torch.Generator]]] = None,
        callback: Optional[Callable[[int, int, torch.FloatTensor], None]] = None,
        callback_steps: Optional[int] = 1,
        **kwargs,
    ):
        is_train = self.unet.training
        self.unet.eval()

        check_ffmpeg_installed()

        # 0. Define call parameters
        batch_size = 1
        device = self._execution_device
        mask_image = load_fixed_mask(height, mask_image_path)
        self.image_processor = ImageProcessor(height, device="cuda", mask_image=mask_image)
        self.set_progress_bar_config(desc=f"Sample frames: {num_frames}")

        # 1. Default height and width to unet
        height = height or self.unet.config.sample_size * self.vae_scale_factor
        width = width or self.unet.config.sample_size * self.vae_scale_factor

        # 2. Check inputs
        self.check_inputs(height, width, callback_steps)

        # here `guidance_scale` is defined analog to the guidance weight `w` of equation (2)
        # of the Imagen paper: https://arxiv.org/pdf/2205.11487.pdf . `guidance_scale = 1`
        # corresponds to doing no classifier free guidance.
        do_classifier_free_guidance = guidance_scale > 1.0

        # 3. set timesteps
        self.scheduler.set_timesteps(num_inference_steps, device=device)
        timesteps = self.scheduler.timesteps

        # 4. Prepare extra step kwargs.
        extra_step_kwargs = self.prepare_extra_step_kwargs(generator, eta)

        whisper_feature = self.audio_encoder.audio2feat(audio_path)
        whisper_chunks = self.audio_encoder.feature2chunks(feature_array=whisper_feature, fps=video_fps)

        audio_samples = read_audio(audio_path)
        video_frames = read_video(video_path, use_decord=False)

        video_frames, faces, boxes, affine_matrices, face_detected_flags = self.loop_video(whisper_chunks, video_frames)

        synced_video_frames = []

        num_channels_latents = self.vae.config.latent_channels

        # Prepare latent variables
        all_latents = self.prepare_latents(
            batch_size,
            len(whisper_chunks),
            num_channels_latents,
            height,
            width,
            weight_dtype,
            device,
            generator,
        )

        num_inferences = math.ceil(len(whisper_chunks) / num_frames)
        for i in tqdm.tqdm(range(num_inferences), desc="Doing inference..."):
            if self.unet.add_audio_layer:
                audio_embeds = torch.stack(whisper_chunks[i * num_frames : (i + 1) * num_frames])
                audio_embeds = audio_embeds.to(device, dtype=weight_dtype)
                if do_classifier_free_guidance:
                    null_audio_embeds = torch.zeros_like(audio_embeds)
                    audio_embeds = torch.cat([null_audio_embeds, audio_embeds])
            else:
                audio_embeds = None

            # Get current chunk of faces and flags
            current_chunk_faces = faces[i * num_frames : (i + 1) * num_frames]
            current_chunk_flags = face_detected_flags[i * num_frames : (i + 1) * num_frames]

            # Filter for valid faces in the chunk
            valid_faces_in_chunk = [face for face, flag in zip(current_chunk_faces, current_chunk_flags) if flag]

            # If no faces detected in this chunk, skip processing and add placeholder
            if not valid_faces_in_chunk:
                synced_video_frames.append(None) # Placeholder for restore_video
                # masked_video_frames.append(None)
                continue # Skip to the next chunk

            # Stack valid faces into a tensor
            inference_faces_tensor = torch.stack(valid_faces_in_chunk)

            # Get the main latents for the full chunk size
            latents = all_latents[:, :, i * num_frames : (i + 1) * num_frames]

            # Prepare masks and images using the *tensor* of valid faces
            ref_pixel_values, masked_pixel_values, masks = self.image_processor.prepare_masks_and_masked_images(
                inference_faces_tensor, affine_transform=False # Pass the tensor
            )

            # 7. Prepare mask latent variables - these will correspond to valid faces only
            mask_latents, masked_image_latents = self.prepare_mask_latents(
                masks, # Should have shape matching valid faces
                masked_pixel_values, # Should have shape matching valid faces
                height,
                width,
                weight_dtype,
                device,
                generator,
                do_classifier_free_guidance,
            )

            # 8. Prepare image latents - these will correspond to valid faces only
            ref_latents = self.prepare_image_latents(
                ref_pixel_values, # Should have shape matching valid faces
                device,
                weight_dtype,
                generator,
                do_classifier_free_guidance,
            )

            # Select latents corresponding to valid frames ONLY for denoising input
            # We need the indices of valid frames within the chunk
            valid_indices_in_chunk = [idx for idx, flag in enumerate(current_chunk_flags) if flag]
            # Ensure latents match the number of valid faces for concatenation
            valid_latents = latents[:, :, valid_indices_in_chunk, :, :] # Select frames

            # 9. Denoising loop - operates on latents corresponding to valid frames
            num_warmup_steps = len(timesteps) - num_inference_steps * self.scheduler.order
            with self.progress_bar(total=num_inference_steps) as progress_bar:
                for j, t in enumerate(timesteps):
                    # expand the latents if we are doing classifier free guidance
<<<<<<< HEAD
                    # Use valid_latents which matches the number of valid faces
                    denoising_unet_input = torch.cat([valid_latents] * 2) if do_classifier_free_guidance else valid_latents
=======
                    unet_input = torch.cat([latents] * 2) if do_classifier_free_guidance else latents
>>>>>>> 404e34d4

                    unet_input = self.scheduler.scale_model_input(unet_input, t)

                    # concat latents, mask, masked_image_latents in the channel dimension
<<<<<<< HEAD
                    # Ensure dimensions match: valid_latents, mask_latents, masked_image_latents, ref_latents
                    # All should have frame dimension = len(valid_faces_in_chunk)
                    denoising_unet_input = torch.cat(
                        [denoising_unet_input, mask_latents, masked_image_latents, ref_latents], dim=1
                    )

                    # predict the noise residual
                    # Audio embeds might need adjustment if shape depends on frame count?
                    # Assuming audio_embeds shape is independent or handled by UNet
                    noise_pred = self.denoising_unet(
                        denoising_unet_input, t, encoder_hidden_states=audio_embeds # Pass potentially duplicated audio embeds
=======
                    unet_input = torch.cat(
                        [unet_input, mask_latents, masked_image_latents, ref_latents], dim=1
                    )

                    # predict the noise residual
                    noise_pred = self.unet(
                        unet_input, t, encoder_hidden_states=audio_embeds
>>>>>>> 404e34d4
                    ).sample

                    # perform guidance
                    if do_classifier_free_guidance:
                        noise_pred_uncond, noise_pred_audio = noise_pred.chunk(2)
                        noise_pred = noise_pred_uncond + guidance_scale * (noise_pred_audio - noise_pred_uncond)

                    # compute the previous noisy sample x_t -> x_t-1
                    # Update valid_latents
                    valid_latents = self.scheduler.step(noise_pred, t, valid_latents, **extra_step_kwargs).prev_sample

                    # call the callback, if provided
                    if j == len(timesteps) - 1 or ((j + 1) > num_warmup_steps and (j + 1) % self.scheduler.order == 0):
                        progress_bar.update()
                        if callback is not None and j % callback_steps == 0:
                            callback(j, t, valid_latents) # Pass valid_latents to callback

            # Recover the pixel values for the processed frames
            # Use valid_latents which contains the final denoised latents for valid frames
            decoded_latents = self.decode_latents(valid_latents)
            if enable_upscale:
                decoded_latents = self.image_upscaler.enhance_and_upscale(decoded_latents, sharpness_factor)
            # Paste back using masks derived from valid faces
            decoded_latents = self.paste_surrounding_pixels_back(
                decoded_latents, ref_pixel_values, 1 - masks, device, weight_dtype
            )
            # Append the result for this chunk (contains only processed frames)
            synced_video_frames.append(decoded_latents)
            # masked_video_frames.append(masked_pixel_values) # This would only contain masks for valid frames

        # Filter out None placeholders before concatenating for restore_video
        valid_synced_frames = [f for f in synced_video_frames if f is not None]

        if not valid_synced_frames:
            print("Warning: No faces were detected or processed in any frame.")
            # If no frames were processed at all, return the original video unchanged (or handle as error)
            # Need to decide the desired behavior here. Returning original seems reasonable.
            # However, restore_video expects a tensor or None. Let's pass None.
            concatenated_frames = None
        else:
            # Concatenate results from chunks that had valid faces
            concatenated_frames = torch.cat(valid_synced_frames)

        # Pass potentially None concatenated_frames if no valid frames were processed across all chunks
        synced_video_frames = self.restore_video(concatenated_frames, video_frames, boxes, affine_matrices, face_detected_flags)

        audio_samples_remain_length = int(synced_video_frames.shape[0] / video_fps * audio_sample_rate)
        audio_samples = audio_samples[:audio_samples_remain_length].cpu().numpy()

        if is_train:
            self.unet.train()

        temp_dir = "temp"
        if os.path.exists(temp_dir):
            shutil.rmtree(temp_dir)
        os.makedirs(temp_dir, exist_ok=True)

        write_video(os.path.join(temp_dir, "video.mp4"), synced_video_frames, fps=25)

        sf.write(os.path.join(temp_dir, "audio.wav"), audio_samples, audio_sample_rate)

        command = f"ffmpeg -y -loglevel error -nostdin -i {os.path.join(temp_dir, 'video.mp4')} -i {os.path.join(temp_dir, 'audio.wav')} -c:v libx264 -crf 18 -c:a aac -q:v 0 -q:a 0 {video_out_path}"
        subprocess.run(command, shell=True)<|MERGE_RESOLUTION|>--- conflicted
+++ resolved
@@ -500,7 +500,6 @@
             # If no faces detected in this chunk, skip processing and add placeholder
             if not valid_faces_in_chunk:
                 synced_video_frames.append(None) # Placeholder for restore_video
-                # masked_video_frames.append(None)
                 continue # Skip to the next chunk
 
             # Stack valid faces into a tensor
@@ -546,37 +545,31 @@
             with self.progress_bar(total=num_inference_steps) as progress_bar:
                 for j, t in enumerate(timesteps):
                     # expand the latents if we are doing classifier free guidance
-<<<<<<< HEAD
-                    # Use valid_latents which matches the number of valid faces
-                    denoising_unet_input = torch.cat([valid_latents] * 2) if do_classifier_free_guidance else valid_latents
-=======
-                    unet_input = torch.cat([latents] * 2) if do_classifier_free_guidance else latents
->>>>>>> 404e34d4
+                    # Use valid_latents here
+                    unet_input = torch.cat([valid_latents] * 2) if do_classifier_free_guidance else valid_latents
 
                     unet_input = self.scheduler.scale_model_input(unet_input, t)
 
                     # concat latents, mask, masked_image_latents in the channel dimension
-<<<<<<< HEAD
-                    # Ensure dimensions match: valid_latents, mask_latents, masked_image_latents, ref_latents
-                    # All should have frame dimension = len(valid_faces_in_chunk)
-                    denoising_unet_input = torch.cat(
-                        [denoising_unet_input, mask_latents, masked_image_latents, ref_latents], dim=1
-                    )
-
-                    # predict the noise residual
-                    # Audio embeds might need adjustment if shape depends on frame count?
-                    # Assuming audio_embeds shape is independent or handled by UNet
-                    noise_pred = self.denoising_unet(
-                        denoising_unet_input, t, encoder_hidden_states=audio_embeds # Pass potentially duplicated audio embeds
-=======
+                    # Use valid_latents' shape to ensure consistency if guidance is off
+                    current_batch_size = valid_latents.shape[0] 
+                    mask_latents_input = mask_latents[:current_batch_size]
+                    masked_image_latents_input = masked_image_latents[:current_batch_size]
+                    ref_latents_input = ref_latents[:current_batch_size]
+                    
+                    # If guidance is on, double the conditioning inputs as well
+                    if do_classifier_free_guidance:
+                        mask_latents_input = torch.cat([mask_latents_input] * 2)
+                        masked_image_latents_input = torch.cat([masked_image_latents_input] * 2)
+                        ref_latents_input = torch.cat([ref_latents_input] * 2)
+
                     unet_input = torch.cat(
-                        [unet_input, mask_latents, masked_image_latents, ref_latents], dim=1
+                        [unet_input, mask_latents_input, masked_image_latents_input, ref_latents_input], dim=1
                     )
 
                     # predict the noise residual
                     noise_pred = self.unet(
                         unet_input, t, encoder_hidden_states=audio_embeds
->>>>>>> 404e34d4
                     ).sample
 
                     # perform guidance
@@ -605,7 +598,6 @@
             )
             # Append the result for this chunk (contains only processed frames)
             synced_video_frames.append(decoded_latents)
-            # masked_video_frames.append(masked_pixel_values) # This would only contain masks for valid frames
 
         # Filter out None placeholders before concatenating for restore_video
         valid_synced_frames = [f for f in synced_video_frames if f is not None]
