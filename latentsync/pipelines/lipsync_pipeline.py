# Adapted from https://github.com/guoyww/AnimateDiff/blob/main/animatediff/pipelines/pipeline_animation.py

import inspect
import math
import os
import shutil
from typing import Callable, List, Optional, Union
import subprocess

import numpy as np
import torch
import torchvision

from packaging import version

from diffusers.configuration_utils import FrozenDict
from diffusers.models import AutoencoderKL
from diffusers.pipelines import DiffusionPipeline
from diffusers.schedulers import (
    DDIMScheduler,
    DPMSolverMultistepScheduler,
    EulerAncestralDiscreteScheduler,
    EulerDiscreteScheduler,
    LMSDiscreteScheduler,
    PNDMScheduler,
)
from diffusers.utils import deprecate, logging

from einops import rearrange
import cv2

from ..models.unet import UNet3DConditionModel
from ..utils.util import read_video, read_audio, write_video, check_ffmpeg_installed
from ..utils.image_processor import ImageProcessor, load_fixed_mask
from ..whisper.audio2feature import Audio2Feature
import tqdm
import soundfile as sf

logger = logging.get_logger(__name__)  # pylint: disable=invalid-name


class LipsyncPipeline(DiffusionPipeline):
    _optional_components = []

    def __init__(
        self,
        vae: AutoencoderKL,
        audio_encoder: Audio2Feature,
        denoising_unet: UNet3DConditionModel,
        scheduler: Union[
            DDIMScheduler,
            PNDMScheduler,
            LMSDiscreteScheduler,
            EulerDiscreteScheduler,
            EulerAncestralDiscreteScheduler,
            DPMSolverMultistepScheduler,
        ],
    ):
        super().__init__()

        if hasattr(scheduler.config, "steps_offset") and scheduler.config.steps_offset != 1:
            deprecation_message = (
                f"The configuration file of this scheduler: {scheduler} is outdated. `steps_offset`"
                f" should be set to 1 instead of {scheduler.config.steps_offset}. Please make sure "
                "to update the config accordingly as leaving `steps_offset` might led to incorrect results"
                " in future versions. If you have downloaded this checkpoint from the Hugging Face Hub,"
                " it would be very nice if you could open a Pull request for the `scheduler/scheduler_config.json`"
                " file"
            )
            deprecate("steps_offset!=1", "1.0.0", deprecation_message, standard_warn=False)
            new_config = dict(scheduler.config)
            new_config["steps_offset"] = 1
            scheduler._internal_dict = FrozenDict(new_config)

        if hasattr(scheduler.config, "clip_sample") and scheduler.config.clip_sample is True:
            deprecation_message = (
                f"The configuration file of this scheduler: {scheduler} has not set the configuration `clip_sample`."
                " `clip_sample` should be set to False in the configuration file. Please make sure to update the"
                " config accordingly as not setting `clip_sample` in the config might lead to incorrect results in"
                " future versions. If you have downloaded this checkpoint from the Hugging Face Hub, it would be very"
                " nice if you could open a Pull request for the `scheduler/scheduler_config.json` file"
            )
            deprecate("clip_sample not set", "1.0.0", deprecation_message, standard_warn=False)
            new_config = dict(scheduler.config)
            new_config["clip_sample"] = False
            scheduler._internal_dict = FrozenDict(new_config)

        is_unet_version_less_0_9_0 = hasattr(denoising_unet.config, "_diffusers_version") and version.parse(
            version.parse(denoising_unet.config._diffusers_version).base_version
        ) < version.parse("0.9.0.dev0")
        is_unet_sample_size_less_64 = (
            hasattr(denoising_unet.config, "sample_size") and denoising_unet.config.sample_size < 64
        )
        if is_unet_version_less_0_9_0 and is_unet_sample_size_less_64:
            deprecation_message = (
                "The configuration file of the unet has set the default `sample_size` to smaller than"
                " 64 which seems highly unlikely. If your checkpoint is a fine-tuned version of any of the"
                " following: \n- CompVis/stable-diffusion-v1-4 \n- CompVis/stable-diffusion-v1-3 \n-"
                " CompVis/stable-diffusion-v1-2 \n- CompVis/stable-diffusion-v1-1 \n- runwayml/stable-diffusion-v1-5"
                " \n- runwayml/stable-diffusion-inpainting \n you should change 'sample_size' to 64 in the"
                " configuration file. Please make sure to update the config accordingly as leaving `sample_size=32`"
                " in the config might lead to incorrect results in future versions. If you have downloaded this"
                " checkpoint from the Hugging Face Hub, it would be very nice if you could open a Pull request for"
                " the `unet/config.json` file"
            )
            deprecate("sample_size<64", "1.0.0", deprecation_message, standard_warn=False)
            new_config = dict(denoising_unet.config)
            new_config["sample_size"] = 64
            denoising_unet._internal_dict = FrozenDict(new_config)

        self.register_modules(
            vae=vae,
            audio_encoder=audio_encoder,
            denoising_unet=denoising_unet,
            scheduler=scheduler,
        )

        self.vae_scale_factor = 2 ** (len(self.vae.config.block_out_channels) - 1)

        self.set_progress_bar_config(desc="Steps")

    def enable_vae_slicing(self):
        self.vae.enable_slicing()

    def disable_vae_slicing(self):
        self.vae.disable_slicing()

    @property
    def _execution_device(self):
        if self.device != torch.device("meta") or not hasattr(self.denoising_unet, "_hf_hook"):
            return self.device
        for module in self.denoising_unet.modules():
            if (
                hasattr(module, "_hf_hook")
                and hasattr(module._hf_hook, "execution_device")
                and module._hf_hook.execution_device is not None
            ):
                return torch.device(module._hf_hook.execution_device)
        return self.device

    def decode_latents(self, latents):
        latents = latents / self.vae.config.scaling_factor + self.vae.config.shift_factor
        latents = rearrange(latents, "b c f h w -> (b f) c h w")
        decoded_latents = self.vae.decode(latents).sample
        return decoded_latents

    def prepare_extra_step_kwargs(self, generator, eta):
        # prepare extra kwargs for the scheduler step, since not all schedulers have the same signature
        # eta (η) is only used with the DDIMScheduler, it will be ignored for other schedulers.
        # eta corresponds to η in DDIM paper: https://arxiv.org/abs/2010.02502
        # and should be between [0, 1]

        accepts_eta = "eta" in set(inspect.signature(self.scheduler.step).parameters.keys())
        extra_step_kwargs = {}
        if accepts_eta:
            extra_step_kwargs["eta"] = eta

        # check if the scheduler accepts generator
        accepts_generator = "generator" in set(inspect.signature(self.scheduler.step).parameters.keys())
        if accepts_generator:
            extra_step_kwargs["generator"] = generator
        return extra_step_kwargs

    def check_inputs(self, height, width, callback_steps):
        assert height == width, "Height and width must be equal"

        if height % 8 != 0 or width % 8 != 0:
            raise ValueError(f"`height` and `width` have to be divisible by 8 but are {height} and {width}.")

        if (callback_steps is None) or (
            callback_steps is not None and (not isinstance(callback_steps, int) or callback_steps <= 0)
        ):
            raise ValueError(
                f"`callback_steps` has to be a positive integer but is {callback_steps} of type"
                f" {type(callback_steps)}."
            )

    def prepare_latents(self, batch_size, num_frames, num_channels_latents, height, width, dtype, device, generator):
        shape = (
            batch_size,
            num_channels_latents,
            1,
            height // self.vae_scale_factor,
            width // self.vae_scale_factor,
        )
        rand_device = "cpu" if device.type == "mps" else device
        latents = torch.randn(shape, generator=generator, device=rand_device, dtype=dtype).to(device)
        latents = latents.repeat(1, 1, num_frames, 1, 1)

        # scale the initial noise by the standard deviation required by the scheduler
        latents = latents * self.scheduler.init_noise_sigma
        return latents

    def prepare_mask_latents(
        self, mask, masked_image, height, width, dtype, device, generator, do_classifier_free_guidance
    ):
        # resize the mask to latents shape as we concatenate the mask to the latents
        # we do that before converting to dtype to avoid breaking in case we're using cpu_offload
        # and half precision
        mask = torch.nn.functional.interpolate(
            mask, size=(height // self.vae_scale_factor, width // self.vae_scale_factor)
        )
        masked_image = masked_image.to(device=device, dtype=dtype)

        # encode the mask image into latents space so we can concatenate it to the latents
        masked_image_latents = self.vae.encode(masked_image).latent_dist.sample(generator=generator)
        masked_image_latents = (masked_image_latents - self.vae.config.shift_factor) * self.vae.config.scaling_factor

        # aligning device to prevent device errors when concating it with the latent model input
        masked_image_latents = masked_image_latents.to(device=device, dtype=dtype)
        mask = mask.to(device=device, dtype=dtype)

        # assume batch size = 1
        mask = rearrange(mask, "f c h w -> 1 c f h w")
        masked_image_latents = rearrange(masked_image_latents, "f c h w -> 1 c f h w")

        mask = torch.cat([mask] * 2) if do_classifier_free_guidance else mask
        masked_image_latents = (
            torch.cat([masked_image_latents] * 2) if do_classifier_free_guidance else masked_image_latents
        )
        return mask, masked_image_latents

    def prepare_image_latents(self, images, device, dtype, generator, do_classifier_free_guidance):
        images = images.to(device=device, dtype=dtype)
        image_latents = self.vae.encode(images).latent_dist.sample(generator=generator)
        image_latents = (image_latents - self.vae.config.shift_factor) * self.vae.config.scaling_factor
        image_latents = rearrange(image_latents, "f c h w -> 1 c f h w")
        image_latents = torch.cat([image_latents] * 2) if do_classifier_free_guidance else image_latents

        return image_latents

    def set_progress_bar_config(self, **kwargs):
        if not hasattr(self, "_progress_bar_config"):
            self._progress_bar_config = {}
        self._progress_bar_config.update(kwargs)

    @staticmethod
    def paste_surrounding_pixels_back(decoded_latents, pixel_values, masks, device, weight_dtype):
        # Paste the surrounding pixels back, because we only want to change the mouth region
        pixel_values = pixel_values.to(device=device, dtype=weight_dtype)
        masks = masks.to(device=device, dtype=weight_dtype)
        combined_pixel_values = decoded_latents * masks + pixel_values * (1 - masks)
        return combined_pixel_values

    @staticmethod
    def pixel_values_to_images(pixel_values: torch.Tensor):
        pixel_values = rearrange(pixel_values, "f c h w -> f h w c")
        pixel_values = (pixel_values / 2 + 0.5).clamp(0, 1)
        images = (pixel_values * 255).to(torch.uint8)
        images = images.cpu().numpy()
        return images

    def affine_transform_video(self, video_frames: np.ndarray):
        faces = []
        boxes = []
        affine_matrices = []
        print(f"Affine transforming {len(video_frames)} faces...")
        for frame in tqdm.tqdm(video_frames):
            face, box, affine_matrix = self.image_processor.affine_transform(frame)
            faces.append(face)
            boxes.append(box)
            affine_matrices.append(affine_matrix)

        faces = torch.stack(faces)
        return faces, boxes, affine_matrices

<<<<<<< HEAD
    def restore_video(self, faces, video_frames, boxes, affine_matrices):
        # Ensure we only process as many frames as there are faces.
        video_frames = video_frames[: faces.shape[0]]
        
        # Determine the output frame shape from the first video frame.
        frame_height, frame_width, channels = video_frames[0].shape
        n_frames = faces.shape[0]
        
        # Create a memmap file to store the restored frames on disk.
        memmap_filename = "temp_synced_frames.dat"
        out_frames = np.memmap(memmap_filename, dtype=np.uint8, mode='w+', shape=(n_frames, frame_height, frame_width, channels))
        
        print(f"Restoring {n_frames} faces...")
=======
    def restore_video(self, faces: torch.Tensor, video_frames: np.ndarray, boxes: list, affine_matrices: list):
        video_frames = video_frames[: len(faces)]
        out_frames = []
        print(f"Restoring {len(faces)} faces...")
>>>>>>> d58c0611
        for index, face in enumerate(tqdm.tqdm(faces)):
            x1, y1, x2, y2 = boxes[index]
            height = int(y2 - y1)
            width = int(x2 - x1)
            # Resize the face to match the detected face region.
            face_resized = torchvision.transforms.functional.resize(face, size=(height, width), antialias=True)
            face_resized = rearrange(face_resized, "c h w -> h w c")
            face_resized = (face_resized / 2 + 0.5).clamp(0, 1)
            face_resized = (face_resized * 255).to(torch.uint8).cpu().numpy()
            
            # Restore the processed face back to the full video frame.
            out_frame = self.image_processor.restorer.restore_img(video_frames[index], face_resized, affine_matrices[index])
            
            # Write the restored frame into the memmap array.
            out_frames[index] = out_frame
        
        # Flush changes to disk.
        out_frames.flush()
        return out_frames

    def loop_video(self, whisper_chunks: list, video_frames: np.ndarray):
        # If the audio is longer than the video, we need to loop the video
        if len(whisper_chunks) > len(video_frames):
            faces, boxes, affine_matrices = self.affine_transform_video(video_frames)
            num_loops = math.ceil(len(whisper_chunks) / len(video_frames))
            loop_video_frames = []
            loop_faces = []
            loop_boxes = []
            loop_affine_matrices = []
            for i in range(num_loops):
                if i % 2 == 0:
                    loop_video_frames.append(video_frames)
                    loop_faces.append(faces)
                    loop_boxes += boxes
                    loop_affine_matrices += affine_matrices
                else:
                    loop_video_frames.append(video_frames[::-1])
                    loop_faces.append(faces.flip(0))
                    loop_boxes += boxes[::-1]
                    loop_affine_matrices += affine_matrices[::-1]

            video_frames = np.concatenate(loop_video_frames, axis=0)[: len(whisper_chunks)]
            faces = torch.cat(loop_faces, dim=0)[: len(whisper_chunks)]
            boxes = loop_boxes[: len(whisper_chunks)]
            affine_matrices = loop_affine_matrices[: len(whisper_chunks)]
        else:
            video_frames = video_frames[: len(whisper_chunks)]
            faces, boxes, affine_matrices = self.affine_transform_video(video_frames)

        return video_frames, faces, boxes, affine_matrices

    @torch.no_grad()
    def __call__(
        self,
        video_path: str,
        audio_path: str,
        video_out_path: str,
        video_mask_path: str = None,
        num_frames: int = 16,
        video_fps: int = 25,
        audio_sample_rate: int = 16000,
        height: Optional[int] = None,
        width: Optional[int] = None,
        num_inference_steps: int = 20,
        guidance_scale: float = 1.5,
        weight_dtype: Optional[torch.dtype] = torch.float16,
        eta: float = 0.0,
        mask: str = "fix_mask",
        mask_image_path: str = "latentsync/utils/mask.png",
        generator: Optional[Union[torch.Generator, List[torch.Generator]]] = None,
        callback: Optional[Callable[[int, int, torch.FloatTensor], None]] = None,
        callback_steps: Optional[int] = 1,
        **kwargs,
    ):
        is_train = self.denoising_unet.training
        self.denoising_unet.eval()

        check_ffmpeg_installed()

        # 0. Define call parameters
        batch_size = 1
        device = self._execution_device
        mask_image = load_fixed_mask(height, mask_image_path)
        self.image_processor = ImageProcessor(height, mask=mask, device="cuda", mask_image=mask_image)
        self.set_progress_bar_config(desc=f"Sample frames: {num_frames}")

        # 1. Default height and width to unet
        height = height or self.denoising_unet.config.sample_size * self.vae_scale_factor
        width = width or self.denoising_unet.config.sample_size * self.vae_scale_factor

        # 2. Check inputs
        self.check_inputs(height, width, callback_steps)

        # here `guidance_scale` is defined analog to the guidance weight `w` of equation (2)
        # of the Imagen paper: https://arxiv.org/pdf/2205.11487.pdf . `guidance_scale = 1`
        # corresponds to doing no classifier free guidance.
        do_classifier_free_guidance = guidance_scale > 1.0

        # 3. set timesteps
        self.scheduler.set_timesteps(num_inference_steps, device=device)
        timesteps = self.scheduler.timesteps

        # 4. Prepare extra step kwargs.
        extra_step_kwargs = self.prepare_extra_step_kwargs(generator, eta)

        whisper_feature = self.audio_encoder.audio2feat(audio_path)
        whisper_chunks = self.audio_encoder.feature2chunks(feature_array=whisper_feature, fps=video_fps)

        audio_samples = read_audio(audio_path)
        video_frames = read_video(video_path, use_decord=False)

        video_frames, faces, boxes, affine_matrices = self.loop_video(whisper_chunks, video_frames)

        synced_video_frames = []
        masked_video_frames = []

        num_channels_latents = self.vae.config.latent_channels

        # Prepare latent variables
        all_latents = self.prepare_latents(
            batch_size,
            len(whisper_chunks),
            num_channels_latents,
            height,
            width,
            weight_dtype,
            device,
            generator,
        )

        num_inferences = math.ceil(len(whisper_chunks) / num_frames)
        for i in tqdm.tqdm(range(num_inferences), desc="Doing inference..."):
            if self.denoising_unet.add_audio_layer:
                audio_embeds = torch.stack(whisper_chunks[i * num_frames : (i + 1) * num_frames])
                audio_embeds = audio_embeds.to(device, dtype=weight_dtype)
                if do_classifier_free_guidance:
                    null_audio_embeds = torch.zeros_like(audio_embeds)
                    audio_embeds = torch.cat([null_audio_embeds, audio_embeds])
            else:
                audio_embeds = None
            inference_faces = faces[i * num_frames : (i + 1) * num_frames]
            latents = all_latents[:, :, i * num_frames : (i + 1) * num_frames]
            ref_pixel_values, masked_pixel_values, masks = self.image_processor.prepare_masks_and_masked_images(
                inference_faces, affine_transform=False
            )

            # 7. Prepare mask latent variables
            mask_latents, masked_image_latents = self.prepare_mask_latents(
                masks,
                masked_pixel_values,
                height,
                width,
                weight_dtype,
                device,
                generator,
                do_classifier_free_guidance,
            )

            # 8. Prepare image latents
            ref_latents = self.prepare_image_latents(
                ref_pixel_values,
                device,
                weight_dtype,
                generator,
                do_classifier_free_guidance,
            )

            # 9. Denoising loop
            num_warmup_steps = len(timesteps) - num_inference_steps * self.scheduler.order
            with self.progress_bar(total=num_inference_steps) as progress_bar:
                for j, t in enumerate(timesteps):
                    # expand the latents if we are doing classifier free guidance
                    denoising_unet_input = torch.cat([latents] * 2) if do_classifier_free_guidance else latents

                    denoising_unet_input = self.scheduler.scale_model_input(denoising_unet_input, t)

                    # concat latents, mask, masked_image_latents in the channel dimension
                    denoising_unet_input = torch.cat(
                        [denoising_unet_input, mask_latents, masked_image_latents, ref_latents], dim=1
                    )

                    # predict the noise residual
                    noise_pred = self.denoising_unet(
                        denoising_unet_input, t, encoder_hidden_states=audio_embeds
                    ).sample

                    # perform guidance
                    if do_classifier_free_guidance:
                        noise_pred_uncond, noise_pred_audio = noise_pred.chunk(2)
                        noise_pred = noise_pred_uncond + guidance_scale * (noise_pred_audio - noise_pred_uncond)

                    # compute the previous noisy sample x_t -> x_t-1
                    latents = self.scheduler.step(noise_pred, t, latents, **extra_step_kwargs).prev_sample

                    # call the callback, if provided
                    if j == len(timesteps) - 1 or ((j + 1) > num_warmup_steps and (j + 1) % self.scheduler.order == 0):
                        progress_bar.update()
                        if callback is not None and j % callback_steps == 0:
                            callback(j, t, latents)

            # Recover the pixel values
            decoded_latents = self.decode_latents(latents)
            decoded_latents = self.paste_surrounding_pixels_back(
                decoded_latents, ref_pixel_values, 1 - masks, device, weight_dtype
            )
            synced_video_frames.append(decoded_latents)
            # masked_video_frames.append(masked_pixel_values)

        synced_video_frames = self.restore_video(torch.cat(synced_video_frames), video_frames, boxes, affine_matrices)
        # masked_video_frames = self.restore_video(
        #     torch.cat(masked_video_frames), video_frames, boxes, affine_matrices
        # )

        audio_samples_remain_length = int(synced_video_frames.shape[0] / video_fps * audio_sample_rate)
        audio_samples = audio_samples[:audio_samples_remain_length].cpu().numpy()

        if is_train:
            self.denoising_unet.train()

        temp_dir = "temp"
        if os.path.exists(temp_dir):
            shutil.rmtree(temp_dir)
        os.makedirs(temp_dir, exist_ok=True)

        write_video(os.path.join(temp_dir, "video.mp4"), synced_video_frames, fps=25)
        # write_video(video_mask_path, masked_video_frames, fps=25)

        sf.write(os.path.join(temp_dir, "audio.wav"), audio_samples, audio_sample_rate)

        command = f"ffmpeg -y -loglevel error -nostdin -i {os.path.join(temp_dir, 'video.mp4')} -i {os.path.join(temp_dir, 'audio.wav')} -c:v libx264 -c:a aac -q:v 0 -q:a 0 {video_out_path}"
        subprocess.run(command, shell=True)<|MERGE_RESOLUTION|>--- conflicted
+++ resolved
@@ -264,8 +264,7 @@
         faces = torch.stack(faces)
         return faces, boxes, affine_matrices
 
-<<<<<<< HEAD
-    def restore_video(self, faces, video_frames, boxes, affine_matrices):
+    def restore_video(self, faces: torch.Tensor, video_frames: np.ndarray, boxes: list, affine_matrices: list):
         # Ensure we only process as many frames as there are faces.
         video_frames = video_frames[: faces.shape[0]]
         
@@ -278,12 +277,6 @@
         out_frames = np.memmap(memmap_filename, dtype=np.uint8, mode='w+', shape=(n_frames, frame_height, frame_width, channels))
         
         print(f"Restoring {n_frames} faces...")
-=======
-    def restore_video(self, faces: torch.Tensor, video_frames: np.ndarray, boxes: list, affine_matrices: list):
-        video_frames = video_frames[: len(faces)]
-        out_frames = []
-        print(f"Restoring {len(faces)} faces...")
->>>>>>> d58c0611
         for index, face in enumerate(tqdm.tqdm(faces)):
             x1, y1, x2, y2 = boxes[index]
             height = int(y2 - y1)
