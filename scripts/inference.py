# Copyright (c) 2024 Bytedance Ltd. and/or its affiliates
#
# Licensed under the Apache License, Version 2.0 (the "License");
# you may not use this file except in compliance with the License.
# You may obtain a copy of the License at
#
#     http://www.apache.org/licenses/LICENSE-2.0
#
# Unless required by applicable law or agreed to in writing, software
# distributed under the License is distributed on an "AS IS" BASIS,
# WITHOUT WARRANTIES OR CONDITIONS OF ANY KIND, either express or implied.
# See the License for the specific language governing permissions and
# limitations under the License.

import argparse
import os
from omegaconf import OmegaConf
import torch
from diffusers import AutoencoderKL, DDIMScheduler
from latentsync.models.unet import UNet3DConditionModel
from latentsync.pipelines.lipsync_pipeline import LipsyncPipeline
from accelerate.utils import set_seed
from latentsync.whisper.audio2feature import Audio2Feature
from DeepCache import DeepCacheSDHelper


def main(config, args):
    if not os.path.exists(args.video_path):
        raise RuntimeError(f"Video path '{args.video_path}' not found")
    if not os.path.exists(args.audio_path):
        raise RuntimeError(f"Audio path '{args.audio_path}' not found")

    # Check if the GPU supports float16
    is_fp16_supported = torch.cuda.is_available() and torch.cuda.get_device_capability()[0] > 7
    dtype = torch.float16 if is_fp16_supported else torch.float32

    print(f"Input video path: {args.video_path}")
    print(f"Input audio path: {args.audio_path}")
    print(f"Loaded checkpoint path: {args.inference_ckpt_path}")

    scheduler = DDIMScheduler.from_pretrained("configs")

    if config.model.cross_attention_dim == 768:
        whisper_model_path = "checkpoints/whisper/small.pt"
    elif config.model.cross_attention_dim == 384:
        whisper_model_path = "checkpoints/whisper/tiny.pt"
    else:
        raise NotImplementedError("cross_attention_dim must be 768 or 384")

    audio_encoder = Audio2Feature(
        model_path=whisper_model_path,
        device="cuda",
        num_frames=config.data.num_frames,
        audio_feat_length=config.data.audio_feat_length,
    )

    vae = AutoencoderKL.from_pretrained("stabilityai/sd-vae-ft-mse", torch_dtype=dtype)
    vae.config.scaling_factor = 0.18215
    vae.config.shift_factor = 0

    unet, _ = UNet3DConditionModel.from_pretrained(
        OmegaConf.to_container(config.model),
        args.inference_ckpt_path,
        device="cpu",
    )

    unet = unet.to(dtype=dtype)

    pipeline = LipsyncPipeline(
        vae=vae,
        audio_encoder=audio_encoder,
        unet=unet,
        scheduler=scheduler,
    ).to("cuda")

    # use DeepCache
    if args.enable_deepcache:
        helper = DeepCacheSDHelper(pipe=pipeline)
        helper.set_params(cache_interval=3, cache_branch_id=0)
        helper.enable()

    if args.seed != -1:
        set_seed(args.seed)
    else:
        torch.seed()

    print(f"Initial seed: {torch.initial_seed()}")

    pipeline(
        video_path=args.video_path,
        audio_path=args.audio_path,
        video_out_path=args.video_out_path,
        num_frames=config.data.num_frames,
        num_inference_steps=args.inference_steps,
        guidance_scale=args.guidance_scale,
        weight_dtype=dtype,
        width=config.data.resolution,
        height=config.data.resolution,
        mask_image_path=config.data.mask_image_path,
<<<<<<< HEAD
        enable_upscale=args.enable_upscale,
        sharpness_factor=args.sharpness_factor,
=======
        temp_dir=args.temp_dir,
>>>>>>> f5040cf3
    )


if __name__ == "__main__":
    parser = argparse.ArgumentParser()
    parser.add_argument("--unet_config_path", type=str, default="configs/unet.yaml")
    parser.add_argument("--inference_ckpt_path", type=str, required=True)
    parser.add_argument("--video_path", type=str, required=True)
    parser.add_argument("--audio_path", type=str, required=True)
    parser.add_argument("--video_out_path", type=str, required=True)
    parser.add_argument("--inference_steps", type=int, default=20)
    parser.add_argument("--guidance_scale", type=float, default=1.0)
    parser.add_argument("--temp_dir", type=str, default="temp")
    parser.add_argument("--seed", type=int, default=1247)
<<<<<<< HEAD
    parser.add_argument("--enable_upscale", type=bool, default=True)
    parser.add_argument("--sharpness_factor", type=float, default=1.5)
=======
    parser.add_argument("--enable_deepcache", action="store_true")
>>>>>>> f5040cf3
    args = parser.parse_args()

    config = OmegaConf.load(args.unet_config_path)

    main(config, args)<|MERGE_RESOLUTION|>--- conflicted
+++ resolved
@@ -97,12 +97,9 @@
         width=config.data.resolution,
         height=config.data.resolution,
         mask_image_path=config.data.mask_image_path,
-<<<<<<< HEAD
         enable_upscale=args.enable_upscale,
         sharpness_factor=args.sharpness_factor,
-=======
         temp_dir=args.temp_dir,
->>>>>>> f5040cf3
     )
 
 
@@ -117,12 +114,9 @@
     parser.add_argument("--guidance_scale", type=float, default=1.0)
     parser.add_argument("--temp_dir", type=str, default="temp")
     parser.add_argument("--seed", type=int, default=1247)
-<<<<<<< HEAD
     parser.add_argument("--enable_upscale", type=bool, default=True)
     parser.add_argument("--sharpness_factor", type=float, default=1.5)
-=======
     parser.add_argument("--enable_deepcache", action="store_true")
->>>>>>> f5040cf3
     args = parser.parse_args()
 
     config = OmegaConf.load(args.unet_config_path)
