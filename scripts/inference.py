--- conflicted
+++ resolved
@@ -69,24 +69,13 @@
     pipeline = LipsyncPipeline(
         vae=vae,
         audio_encoder=audio_encoder,
-<<<<<<< HEAD
-        unet=denoising_unet,
-=======
         unet=unet,
->>>>>>> 7b380d6a
         scheduler=scheduler,
     ).to("cuda")
 
     # use DeepCache
     helper = DeepCacheSDHelper(pipe=pipeline)
-<<<<<<< HEAD
-    helper.set_params(
-        cache_interval=3,
-        cache_branch_id=0,
-    )
-=======
     helper.set_params(cache_interval=3, cache_branch_id=0)
->>>>>>> 7b380d6a
     helper.enable()
 
     if args.seed != -1:
