--- conflicted
+++ resolved
@@ -215,11 +215,7 @@
     pipeline = LipsyncPipeline(
         vae=vae,
         audio_encoder=audio_encoder,
-<<<<<<< HEAD
-        unet=denoising_unet,
-=======
         unet=unet,
->>>>>>> 7b380d6a
         scheduler=noise_scheduler,
     ).to(device)
     pipeline.set_progress_bar_config(disable=True)
