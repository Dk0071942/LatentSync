--- conflicted
+++ resolved
@@ -7,7 +7,6 @@
 import os # Added for listing files
 import base64
 
-<<<<<<< HEAD
 # Get the directory of the current script to build absolute paths
 script_dir = Path(__file__).parent.resolve()
 
@@ -47,10 +46,6 @@
     # Sort for consistent order in the dropdown
     sorted_paths = sorted(list(collected_paths_str))
     return sorted_paths
-=======
-CONFIG_PATH = Path("configs/unet/stage2_512.yaml")
-CHECKPOINT_PATH = Path("checkpoints/latentsync_unet.pt")
->>>>>>> f5040cf3
 
 
 def process_video(
@@ -157,9 +152,9 @@
     parser.add_argument("--guidance_scale", type=float, default=1.5)
     parser.add_argument("--temp_dir", type=str, default="temp")
     parser.add_argument("--seed", type=int, default=1247)
-<<<<<<< HEAD
     parser.add_argument("--enable_upscale", action='store_true', help="Enable upscale")
     parser.add_argument("--sharpness_factor", type=float, default=1.5)
+    parser.add_argument("--enable_deepcache", action="store_true")
 
     # Build the argument list dynamically
     args_list = [
@@ -181,8 +176,10 @@
         str(seed),
         "--sharpness_factor",
         str(sharpness_factor),
+        "--temp_dir",
+        "--temp",
+        "--enable_deepcache",
     ]
-
     # Add the flag only if enable_upscale is True
     if enable_upscale:
         args_list.append("--enable_upscale")
@@ -195,31 +192,6 @@
 def clear_all():
     """Clears all input and output fields."""
     return None, None, None
-=======
-    parser.add_argument("--enable_deepcache", action="store_true")
-
-    return parser.parse_args(
-        [
-            "--inference_ckpt_path",
-            CHECKPOINT_PATH.absolute().as_posix(),
-            "--video_path",
-            video_path,
-            "--audio_path",
-            audio_path,
-            "--video_out_path",
-            output_path,
-            "--inference_steps",
-            str(inference_steps),
-            "--guidance_scale",
-            str(guidance_scale),
-            "--seed",
-            str(seed),
-            "--temp_dir",
-            "--temp",
-            "--enable_deepcache",
-        ]
-    )
->>>>>>> f5040cf3
 
 # CSS for dark theme, inspired by LivePortrait
 dark_theme_css = """
@@ -262,24 +234,11 @@
 # Create Gradio interface
 with gr.Blocks(css=dark_theme_css, title="go AVA Dubbing Tool") as demo:
     gr.Markdown(
-<<<<<<< HEAD
     f"""
     <div style="display: flex; flex-direction: column; align-items: center; text-align: center;">
         <img src="{logo_data_uri}" alt="goAVA Logo" style="width: 200px; height: auto; margin-bottom: 20px;">
         <h1>go AVA Dubbing Tool</h1>
         <p>Synchronize lip movements in a video with a new audio track.</p>
-=======
-        """
-    <h1 align="center">LatentSync</h1>
-
-    <div style="display:flex;justify-content:center;column-gap:4px;">
-        <a href="https://github.com/bytedance/LatentSync">
-            <img src='https://img.shields.io/badge/GitHub-Repo-blue'>
-        </a> 
-        <a href="https://arxiv.org/abs/2412.09262">
-            <img src='https://img.shields.io/badge/arXiv-Paper-red'>
-        </a>
->>>>>>> f5040cf3
     </div>
     """
     )
